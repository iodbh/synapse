# -*- coding: utf-8 -*-
# Copyright 2014, 2015 OpenMarket Ltd
#
# Licensed under the Apache License, Version 2.0 (the "License");
# you may not use this file except in compliance with the License.
# You may obtain a copy of the License at
#
#     http://www.apache.org/licenses/LICENSE-2.0
#
# Unless required by applicable law or agreed to in writing, software
# distributed under the License is distributed on an "AS IS" BASIS,
# WITHOUT WARRANTIES OR CONDITIONS OF ANY KIND, either express or implied.
# See the License for the specific language governing permissions and
# limitations under the License.


# This file provides some classes for setting up (partially-populated)
# homeservers; either as a full homeserver as a real application, or a small
# partial one for unit test mocking.

# Imports required for the default HomeServer() implementation
from synapse.federation import initialize_http_replication
from synapse.notifier import Notifier
from synapse.api.auth import Auth
from synapse.handlers import Handlers
from synapse.state import StateHandler
from synapse.storage import DataStore
from synapse.util import Clock
from synapse.util.distributor import Distributor
from synapse.util.lockutils import LockManager
from synapse.streams.events import EventSources
from synapse.api.ratelimiting import Ratelimiter
from synapse.crypto.keyring import Keyring
from synapse.push.pusherpool import PusherPool
from synapse.events.builder import EventBuilderFactory
from synapse.api.filtering import Filtering


class BaseHomeServer(object):
    """A basic homeserver object without lazy component builders.

    This will need all of the components it requires to either be passed as
    constructor arguments, or the relevant methods overriding to create them.
    Typically this would only be used for unit tests.

    For every dependency in the DEPENDENCIES list below, this class creates one
    method,
        def get_DEPENDENCY(self)
    which returns the value of that dependency. If no value has yet been set
    nor was provided to the constructor, it will attempt to call a lazy builder
    method called
        def build_DEPENDENCY(self)
    which must be implemented by the subclass. This code may call any of the
    required "get" methods on the instance to obtain the sub-dependencies that
    one requires.
    """

    DEPENDENCIES = [
        'clock',
        'http_client',
        'db_name',
        'db_pool',
        'persistence_service',
        'replication_layer',
        'datastore',
        'handlers',
        'auth',
        'rest_servlet_factory',
        'state_handler',
        'room_lock_manager',
        'notifier',
        'distributor',
        'resource_for_client',
        'resource_for_client_v2_alpha',
        'resource_for_federation',
        'resource_for_web_client',
        'resource_for_content_repo',
        'resource_for_server_key',
        'resource_for_media_repository',
        'event_sources',
        'ratelimiter',
        'keyring',
        'pusherpool',
        'event_builder_factory',
        'filtering',
    ]

    def __init__(self, hostname, **kwargs):
        """
        Args:
            hostname : The hostname for the server.
        """
        self.hostname = hostname
        self._building = {}

        # Other kwargs are explicit dependencies
        for depname in kwargs:
            setattr(self, depname, kwargs[depname])

    @classmethod
    def _make_dependency_method(cls, depname):
        def _get(self):
            if hasattr(self, depname):
                return getattr(self, depname)

            if hasattr(self, "build_%s" % (depname)):
                # Prevent cyclic dependencies from deadlocking
                if depname in self._building:
                    raise ValueError("Cyclic dependency while building %s" % (
                        depname,
                    ))
                self._building[depname] = 1

                builder = getattr(self, "build_%s" % (depname))
                dep = builder()
                setattr(self, depname, dep)

                del self._building[depname]

                return dep

            raise NotImplementedError(
                "%s has no %s nor a builder for it" % (
                    type(self).__name__, depname,
                )
            )

        setattr(BaseHomeServer, "get_%s" % (depname), _get)

    def get_ip_from_request(self, request):
        # May be an X-Forwarding-For header depending on config
        ip_addr = request.getClientIP()
        if self.config.captcha_ip_origin_is_x_forwarded:
            # use the header
            if request.requestHeaders.hasHeader("X-Forwarded-For"):
                ip_addr = request.requestHeaders.getRawHeaders(
                    "X-Forwarded-For"
                )[0]

        return ip_addr

    def is_mine(self, domain_specific_string):
        return domain_specific_string.domain == self.hostname

# Build magic accessors for every dependency
for depname in BaseHomeServer.DEPENDENCIES:
    BaseHomeServer._make_dependency_method(depname)


class HomeServer(BaseHomeServer):
    """A homeserver object that will construct most of its dependencies as
    required.

    It still requires the following to be specified by the caller:
        resource_for_client
        resource_for_web_client
        resource_for_federation
        resource_for_content_repo
        http_client
        db_pool
    """

    def build_clock(self):
        return Clock()

    def build_replication_layer(self):
        return initialize_http_replication(self)

    def build_datastore(self):
        return DataStore(self)

    def build_handlers(self):
        return Handlers(self)

    def build_notifier(self):
        return Notifier(self)

    def build_auth(self):
        return Auth(self)

    def build_state_handler(self):
        return StateHandler(self)

    def build_room_lock_manager(self):
        return LockManager()

    def build_distributor(self):
        return Distributor()

    def build_event_sources(self):
        return EventSources(self)

    def build_ratelimiter(self):
        return Ratelimiter()

    def build_keyring(self):
        return Keyring(self)

    def build_event_builder_factory(self):
        return EventBuilderFactory(
            clock=self.get_clock(),
            hostname=self.hostname,
        )

<<<<<<< HEAD
    def build_filtering(self):
        return Filtering(self)
=======
    def build_pusherpool(self):
        return PusherPool(self)
>>>>>>> b0b80074
<|MERGE_RESOLUTION|>--- conflicted
+++ resolved
@@ -202,10 +202,8 @@
             hostname=self.hostname,
         )
 
-<<<<<<< HEAD
     def build_filtering(self):
         return Filtering(self)
-=======
+
     def build_pusherpool(self):
-        return PusherPool(self)
->>>>>>> b0b80074
+        return PusherPool(self)